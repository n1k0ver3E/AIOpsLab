--- conflicted
+++ resolved
@@ -1,145 +1,119 @@
-# AIOpsLab Clients
-
-This directory contains implementation of clients that can interact with AIOPsLab.
-These clients are some baselines that we have implemented and evaluated to help you get started.
-
-## Clients
-
-<<<<<<< HEAD
-- [GPT](/clients/gpt.py): A naive GPT4-based LLM agent with only shell access.
-- [GPT with Azure OpenAI](/clients/gpt_azure_identity.py): A naive GPT4-based LLM agent for Azure OpenAI, using identity-based authentication.
-=======
-- [GPT](/clients/gpt.py): A naive GPT series LLM agent with only shell access.
-- [DeepSeek](/clients/deepseek.py): A naive DeepSeek series LLM agent with only shell access.
-- [Qwen](/clients/qwen.py): A naive Qwen series LLM agent with only shell access.
-- [vLLM](/clients/vllm.py): A naive vLLM agent with any open source LLM deployed locally and only shell access.
->>>>>>> 37afa627
-- [ReAct](/clients/react.py): A naive LLM agent that uses the ReAct framework.
-- [FLASH](/clients/flash.py): A naive LLM agent that uses status supervision and hindsight integration components to ensure the high reliability of workflow execution.
-- [OpenRouter](/clients/openrouter.py): A naive OpenRouter LLM agent with only shell access.
-
-<<<<<<< HEAD
-### Keyless Authentication
-=======
-### Using the vLLM Client
-
-The vLLM client allows you to run local open-source models as an agent for AIOpsLab tasks. This approach is particularly useful when you want to:
-- Use your own hardware for inference
-- Experiment with different open-source models
-- Work in environments without internet access to cloud LLM providers
-
-#### Quick Setup Guide
-
-1. **Launch the vLLM server**:
-    ```bash
-    # Make the script executable
-    chmod +x ./clients/launch_vllm.sh
-
-    # Run the script
-    ./clients/launch_vllm.sh
-    ```
-    This will launch vLLM in the background using the default model (Qwen/Qwen2.5-3B-Instruct).
-
-2. **Check server status**:
-    ```bash
-    # View the log file to confirm the server is running
-    cat vllm_Qwen_Qwen2.5-3B-Instruct.log
-    ```
-
-3. **Customize the model** (optional):
-    Edit `launch_vllm.sh` to change the model:
-    ```bash
-    # Open the file
-    nano ./clients/launch_vllm.sh
-
-    # Change the MODEL variable to your preferred model
-    # Example: MODEL="mistralai/Mistral-7B-Instruct-v0.1"
-    ```
-
-4. **Run the vLLM agent**:
-    ```
-    python clients/vllm.py
-    ```
-
-#### Requirements
-
-- Poetry for dependency management
-- Sufficient GPU resources for your chosen model
-- The model must support the OpenAI chat completion API format
-
-#### Advanced Configuration
-
-The vLLM client connects to `http://localhost:8000/v1` by default. If you've configured vLLM to use a different port or host, update the base_url in `clients/utils/llm.py` in the vLLMClient class.
-
-## Environment Variables
-
-The following environment variables are used by various clients. Copy `.env.example` to `.env` and fill in your API keys:
-
-```bash
-cp .env.example .env
-# Edit .env with your actual API keys
-```
-
-### API Keys (Required for respective clients)
-- `OPENAI_API_KEY`: OpenAI API key for GPT clients
-- `DEEPSEEK_API_KEY`: DeepSeek API key for DeepSeek client
-- `DASHSCOPE_API_KEY`: Alibaba DashScope API key for Qwen client
-- `OPENROUTER_API_KEY`: OpenRouter API key for OpenRouter client
-- `GROQ_API_KEY`: Groq API key for Groq-based clients
-
-### Optional Configuration
-- `OPENROUTER_MODEL`: OpenRouter model to use (default: `openai/gpt-4o-mini`)
-- `USE_WANDB`: Enable Weights & Biases logging (default: `false`)
-
-<!--
-Note: The script [GPT-managed-identity](/clients/gpt_managed_identity.py) uses the `DefaultAzureCredential` method from the `azure-identity` package to authenticate. This method simplifies authentication by supporting various credential types, including managed identities.
->>>>>>> 37afa627
-
-The script [`gpt_azure_identity.py`](/clients/gpt_azure_identity.py) supports keyless authentication for **securely** accessing Azure OpenAI endpoints. It supports two authentication methods:
-
-<<<<<<< HEAD
-- [Azure CLI](https://learn.microsoft.com/en-us/cli/azure/?view=azure-cli-latest)
-- [User-assigned managed identity](https://learn.microsoft.com/en-us/entra/identity/managed-identities-azure-resources/how-manage-user-assigned-managed-identities?pivots=identity-mi-methods-azp)
-
-#### 1. Azure CLI Authentication
-=======
-1. **Role Assignment**: Assign the managed identity appropriate roles:
-    - A role that provides read access to the VM, such as the built-in **Reader** role.
-    - A role that grants read/write access to the Azure OpenAI Service, such as the **Azure AI Developer** role.
-
-2. **Attach the Managed Identity to the Controller VM**:
-    Follow the steps in the official documentation to add the managed identity to the VM:
-    [Add a user-assigned managed identity to a VM](https://learn.microsoft.com/en-us/entra/identity/managed-identities-azure-resources/how-to-configure-managed-identities?pivots=qs-configure-portal-windows-vm#user-assigned-managed-identity).
->>>>>>> 37afa627
-
-**Steps**
-- The user must have the appropriate role assigned (e.g., `Cognitive Services OpenAI User`) on the Azure OpenAI resource.
-- Run the following command to authenticate ([How to install the Azure CLI?](https://learn.microsoft.com/en-us/cli/azure/install-azure-cli?view=azure-cli-latest)):
-
-```bash
-az login --scope https://cognitiveservices.azure.com/.default
-```
-
-#### 2. Managed Identity Authentication
-
-- Follow the official documentation to assign a user-assigned managed identity to the VM where the client script would be run:  
-[Add a user-assigned managed identity to a VM](https://learn.microsoft.com/en-us/entra/identity/managed-identities-azure-resources/how-to-configure-managed-identities?pivots=qs-configure-portal-windows-vm#user-assigned-managed-identity)
-- The managed identity must have the appropriate role assigned (e.g., `Cognitive Services OpenAI User`) on the Azure OpenAI resource.
-- Specify the managed identity to use by setting the following environment variable before running the script:
-
-```bash
-export AZURE_CLIENT_ID=<client-id>
-```
-
-Please ensure the required Azure configuration is provided using the /configs/example_azure_config.yml file, or use it as a template to create a new configuration file.
-
-### Useful Links
-<<<<<<< HEAD
-1. [How to configure Azure OpenAI Service with Microsoft Entra ID authentication](https://learn.microsoft.com/en-us/azure/ai-services/openai/how-to/managed-identity)  
-2. [Azure Identity client library for Python](https://learn.microsoft.com/en-us/python/api/overview/azure/identity-readme?view=azure-python#defaultazurecredential)
-
-=======
-1. [How to configure Azure OpenAI Service with Microsoft Entra ID authentication](https://learn.microsoft.com/en-us/azure/ai-services/openai/how-to/managed-identity)
-2. [Azure Identity client library for Python](https://learn.microsoft.com/en-us/python/api/overview/azure/identity-readme?view=azure-python#defaultazurecredential) -->
-
->>>>>>> 37afa627
+# AIOpsLab Clients
+
+This directory contains implementation of clients that can interact with AIOPsLab.
+These clients are some baselines that we have implemented and evaluated to help you get started.
+
+## Clients
+
+- [GPT](/clients/gpt.py): A naive GPT series LLM agent with only shell access.
+- [DeepSeek](/clients/deepseek.py): A naive DeepSeek series LLM agent with only shell access.
+- [Qwen](/clients/qwen.py): A naive Qwen series LLM agent with only shell access.
+- [vLLM](/clients/vllm.py): A naive vLLM agent with any open source LLM deployed locally and only shell access.
+- [GPT with Azure OpenAI](/clients/gpt_azure_identity.py): A naive GPT4-based LLM agent for Azure OpenAI, using identity-based authentication.
+- [ReAct](/clients/react.py): A naive LLM agent that uses the ReAct framework.
+- [FLASH](/clients/flash.py): A naive LLM agent that uses status supervision and hindsight integration components to ensure the high reliability of workflow execution.
+- [OpenRouter](/clients/openrouter.py): A naive OpenRouter LLM agent with only shell access.
+
+### Using the vLLM Client
+
+The vLLM client allows you to run local open-source models as an agent for AIOpsLab tasks. This approach is particularly useful when you want to:
+- Use your own hardware for inference
+- Experiment with different open-source models
+- Work in environments without internet access to cloud LLM providers
+
+#### Quick Setup Guide
+
+1. **Launch the vLLM server**:
+    ```bash
+    # Make the script executable
+    chmod +x ./clients/launch_vllm.sh
+
+    # Run the script
+    ./clients/launch_vllm.sh
+    ```
+    This will launch vLLM in the background using the default model (Qwen/Qwen2.5-3B-Instruct).
+
+2. **Check server status**:
+    ```bash
+    # View the log file to confirm the server is running
+    cat vllm_Qwen_Qwen2.5-3B-Instruct.log
+    ```
+
+3. **Customize the model** (optional):
+    Edit `launch_vllm.sh` to change the model:
+    ```bash
+    # Open the file
+    nano ./clients/launch_vllm.sh
+
+    # Change the MODEL variable to your preferred model
+    # Example: MODEL="mistralai/Mistral-7B-Instruct-v0.1"
+    ```
+
+4. **Run the vLLM agent**:
+    ```
+    python clients/vllm.py
+    ```
+
+#### Requirements
+
+- Poetry for dependency management
+- Sufficient GPU resources for your chosen model
+- The model must support the OpenAI chat completion API format
+
+#### Advanced Configuration
+
+The vLLM client connects to `http://localhost:8000/v1` by default. If you've configured vLLM to use a different port or host, update the base_url in `clients/utils/llm.py` in the vLLMClient class.
+
+## Environment Variables
+
+The following environment variables are used by various clients. Copy `.env.example` to `.env` and fill in your API keys:
+
+```bash
+cp .env.example .env
+# Edit .env with your actual API keys
+```
+
+### API Keys (Required for respective clients)
+- `OPENAI_API_KEY`: OpenAI API key for GPT clients
+- `DEEPSEEK_API_KEY`: DeepSeek API key for DeepSeek client
+- `DASHSCOPE_API_KEY`: Alibaba DashScope API key for Qwen client
+- `OPENROUTER_API_KEY`: OpenRouter API key for OpenRouter client
+- `GROQ_API_KEY`: Groq API key for Groq-based clients
+
+### Optional Configuration
+- `OPENROUTER_MODEL`: OpenRouter model to use (default: `openai/gpt-4o-mini`)
+- `USE_WANDB`: Enable Weights & Biases logging (default: `false`)
+
+### Keyless Authentication
+
+The script [`gpt_azure_identity.py`](/clients/gpt_azure_identity.py) supports keyless authentication for **securely** accessing Azure OpenAI endpoints. It supports two authentication methods:
+
+- [Azure CLI](https://learn.microsoft.com/en-us/cli/azure/?view=azure-cli-latest)
+- [User-assigned managed identity](https://learn.microsoft.com/en-us/entra/identity/managed-identities-azure-resources/how-manage-user-assigned-managed-identities?pivots=identity-mi-methods-azp)
+
+#### 1. Azure CLI Authentication
+
+**Steps**
+- The user must have the appropriate role assigned (e.g., `Cognitive Services OpenAI User`) on the Azure OpenAI resource.
+- Run the following command to authenticate ([How to install the Azure CLI?](https://learn.microsoft.com/en-us/cli/azure/install-azure-cli?view=azure-cli-latest)):
+
+```bash
+az login --scope https://cognitiveservices.azure.com/.default
+```
+
+#### 2. Managed Identity Authentication
+
+- Follow the official documentation to assign a user-assigned managed identity to the VM where the client script would be run:  
+[Add a user-assigned managed identity to a VM](https://learn.microsoft.com/en-us/entra/identity/managed-identities-azure-resources/how-to-configure-managed-identities?pivots=qs-configure-portal-windows-vm#user-assigned-managed-identity)
+- The managed identity must have the appropriate role assigned (e.g., `Cognitive Services OpenAI User`) on the Azure OpenAI resource.
+- Specify the managed identity to use by setting the following environment variable before running the script:
+
+```bash
+export AZURE_CLIENT_ID=<client-id>
+```
+
+Please ensure the required Azure configuration is provided using the /configs/example_azure_config.yml file, or use it as a template to create a new configuration file.
+
+### Useful Links
+1. [How to configure Azure OpenAI Service with Microsoft Entra ID authentication](https://learn.microsoft.com/en-us/azure/ai-services/openai/how-to/managed-identity)  
+2. [Azure Identity client library for Python](https://learn.microsoft.com/en-us/python/api/overview/azure/identity-readme?view=azure-python#defaultazurecredential)