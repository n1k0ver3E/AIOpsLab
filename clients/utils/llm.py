--- conflicted
+++ resolved
@@ -117,22 +117,10 @@
             if cache_result is not None:
                 return cache_result
 
-<<<<<<< HEAD
-=======
-        api_key = os.getenv("OPENROUTER_API_KEY") or os.getenv("OPENAI_API_KEY")
-        base_url = os.getenv("OPENROUTER_BASE_URL", "https://api.openai.com/v1")
-        model = os.getenv("OPENROUTER_MODEL", "gpt-4-turbo-2024-04-09")
-        
-        client = OpenAI(api_key=api_key, base_url=base_url)
->>>>>>> 0297a342
         try:
             response = self.client.chat.completions.create(
                 messages=payload,  # type: ignore
-<<<<<<< HEAD
                 model=GPT_MODEL,
-=======
-                model=model,
->>>>>>> 0297a342
                 max_tokens=1024,
                 temperature=0.5,
                 top_p=0.95,
@@ -195,42 +183,28 @@
 class QwenClient:
     """Abstraction for Qwen's model. Some Qwen models only support streaming output."""
 
-<<<<<<< HEAD
     def __init__(self, model="qwq-32b"):
         self.cache = Cache()
         self.model = model
-=======
-    def __init__(self,
-                 model="qwen-plus",
-                 max_tokens=1024,
-                 is_stream=True):
-        self.cache = Cache()
-        self.model = os.getenv("QWEN_MODEL", model)
-        self.max_tokens = os.getenv("QWEN_MAX_TOKEN", max_tokens)
-        self.is_stream = os.getenv("QWEN_IS_STREAM", is_stream)
->>>>>>> 0297a342
-
-    def inference(self, payload: list[dict[str, str]]) -> list[str]:
-        if self.cache is not None:
-            cache_result = self.cache.get_from_cache(payload)
-            if cache_result is not None:
-                return cache_result
+
+    def inference(self, payload: list[dict[str, str]]) -> list[str]:
+        if self.cache is not None:
+            cache_result = self.cache.get_from_cache(payload)
+            if cache_result is not None:
+                return cache_result
+
         client = OpenAI(api_key=os.getenv("DASHSCOPE_API_KEY"),
                         base_url="https://dashscope.aliyuncs.com/compatible-mode/v1")
         try:
+            # TODO: Add constraints for the input context length
             response = client.chat.completions.create(
                 messages=payload,  # type: ignore
                 model=self.model,
-<<<<<<< HEAD
-                max_tokens=1024,
-                n=1,
-=======
-                max_tokens=self.max_tokens,
-                n=1,  # The response count to generate
->>>>>>> 0297a342
-                timeout=60,
-                stop=[],
-                stream=self.is_stream
+                max_tokens=1024,
+                n=1,
+                timeout=60,
+                stop=[],
+                stream=True
             )
         except Exception as e:
             print(f"Exception: {repr(e)}")
@@ -331,6 +305,8 @@
             base_url="https://openrouter.ai/api/v1"
         )
         try:
+            print("===== prompt =====")
+            print(payload)
             response = client.chat.completions.create(
                 messages=payload,  # type: ignore
                 model=self.model,
