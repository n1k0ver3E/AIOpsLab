--- conflicted
+++ resolved
@@ -113,11 +113,9 @@
 python3 clients/gpt.py # you can also change the problem to solve in the main() function
 ```
 
-<<<<<<< HEAD
 Our repository comes with a variety of pre-integrated agents, including agents that enable **secure authentication with Azure OpenAI endpoints using identity-based access**. Please check out [Clients](/clients) for a comprehensive list of all implemented clients.
-=======
+
 The clients will automatically load API keys from your .env file.
->>>>>>> 37afa627
 
 You can check the running status of the cluster using [k9s](https://k9scli.io/) or other cluster monitoring tools conveniently.
 
