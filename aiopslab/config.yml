--- conflicted
+++ resolved
@@ -1,5 +1,3 @@
-<<<<<<< HEAD
-=======
 # Kubernetes control node
 k8s_host: pc780.emulab.net # Replace with your control node
 k8s_user: jclark58 # Replace with your username
@@ -7,7 +5,6 @@
 # ssh key path
 ssh_key_path: ~/.ssh/id_rsa # Replace with ssh key path
 
->>>>>>> aa652d97
 # Directory where data files are stored
 data_dir: data
 
