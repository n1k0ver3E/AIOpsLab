--- conflicted
+++ resolved
@@ -10,23 +10,7 @@
 
 
 class Wrk:
-<<<<<<< HEAD
-    def __init__(
-        self, rate, dist="norm", connections=2, duration=6, threads=2, latency=True
-    ):
-        """Interface to the wrk workload generator.
-
-        Args:
-            rate (int): The work rate (throughput) in requests/sec (total). Defaults to None.
-            dist (str, optional): The distribution of requests [fixed, exp, norm, zipf]. Defaults to "norm".
-            connections (int, optional): The number of connections to keep open. Defaults to 2.
-            duration (str, optional): The duration of the test. Defaults to 10 sec.
-            threads (int, optional): The number of threads to use. Defaults to 2.
-            latency (bool, optional): Whether to measure latency. Defaults to False.
-        """
-=======
     def __init__(self, rate, dist="norm", connections=2, duration=6, threads=2, latency=True):
->>>>>>> aa652d97
         self.rate = rate
         self.dist = dist
         self.connections = connections
